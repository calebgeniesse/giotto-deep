--- conflicted
+++ resolved
@@ -1,16 +1,10 @@
 from .utils import _are_compatible, save_model_and_optimizer, \
-<<<<<<< HEAD
-    ensemble_wrapper, _inner_refactor_scalars, autoreload_if_notebook
-from .constants import ROOT_DIR, DEFAULT_DOWNLOAD_DIR,\
-    DATASET_BUCKET_NAME, DEFAULT_GRAPH_DIR
-=======
     ensemble_wrapper, _inner_refactor_scalars, is_notebook, \
         autoreload_if_notebook, KnownWarningSilencer
 from .constants import ROOT_DIR, DEFAULT_DATA_DIR, DATASET_BUCKET_NAME, \
     DEFAULT_DOWNLOAD_DIR, DATASET_BUCKET_NAME, DEFAULT_GRAPH_DIR
 
 from .basic_types import FTensor, ITensor
->>>>>>> 4cc13344
 
 __all__ = [
     '_are_compatible',
@@ -20,13 +14,6 @@
     'intersection_homology',
     '_inner_refactor_scalars',  # This should be here
     'is_notebook',
-<<<<<<< HEAD
-    'autoreload_if_notebook',
-    'ROOT_DIR',
-    'DEFAULT_DOWNLOAD_DIR',
-    'DATASET_BUCKET_NAME',
-    'DEFAULT_GRAPH_DIR',
-=======
     'FTensor',
     'ITensor',
     'autoreload_if_notebook',
@@ -37,5 +24,4 @@
     'DATASET_BUCKET_NAME',
     'DEFAULT_GRAPH_DIR',
     'KnownWarningSilencer',
->>>>>>> 4cc13344
     ]