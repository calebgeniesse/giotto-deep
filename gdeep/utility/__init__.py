--- conflicted
+++ resolved
@@ -14,10 +14,8 @@
     'intersection_homology',
     '_inner_refactor_scalars',  # This should be here
     'is_notebook',
-<<<<<<< HEAD
     'FTensor',
     'ITensor',
-=======
     'autoreload_if_notebook',
     'ROOT_DIR',
     'DEFAULT_DATA_DIR',
@@ -26,5 +24,4 @@
     'DATASET_BUCKET_NAME',
     'DEFAULT_GRAPH_DIR',
     'KnownWarningSilencer',
->>>>>>> b87c29ab
     ]