--- conflicted
+++ resolved
@@ -20,11 +20,7 @@
 
 # Define the default dataset download directory where the graph
 # datasets from the PyG (PyTorch Geometric) library are stored
-<<<<<<< HEAD
-DEFAULT_GRAPH_DIR = os.path.join(ROOT_DIR, "examples", "data", "GraphDatasets")
-=======
 DEFAULT_GRAPH_DIR = os.path.join(ROOT_DIR, "examples", "data", "GraphDatasets")
 
 # Define the default deevce: "cuda" is available, "cpu" otherwise
-DEVICE = torch.device("cuda" if torch.cuda.is_available() else "cpu")
->>>>>>> 93c270cf
+DEVICE = torch.device("cuda" if torch.cuda.is_available() else "cpu")