import matplotlib.pyplot as plt

from sklearn.decomposition import PCA

<<<<<<< HEAD
from .utility import get_activations
=======
from gdeep.neural_nets.utility import get_activations
>>>>>>> cc2f5ba8


def plot_PCA_activations(model, X_tensor, colors, n_components=2):
    """Plot PCA of the activations of all layers of the neural network

    Args:
        model ([type]): [description]
        X_tensor ([type]): [description]
        y_tensor ([type]): [description]
        n_components (int, optional): [description]. Defaults to 2.
    """
    activations_layers = get_activations(model,X_tensor)

    for i, activations_layer in enumerate(activations_layers.get_outputs()):
        pca = PCA(n_components=n_components)

        X_pca = pca.fit_transform(activations_layer)

        #TODO: fix this manual defintion
        color_scheme = colors

        plt.scatter(X_pca[:,0], X_pca[:,1],c=color_scheme)
        plt.title("hidden layer: " +str(i))
        plt.axis('equal')
        plt.show()<|MERGE_RESOLUTION|>--- conflicted
+++ resolved
@@ -2,11 +2,7 @@
 
 from sklearn.decomposition import PCA
 
-<<<<<<< HEAD
-from .utility import get_activations
-=======
 from gdeep.neural_nets.utility import get_activations
->>>>>>> cc2f5ba8
 
 
 def plot_PCA_activations(model, X_tensor, colors, n_components=2):
