# %%
from IPython import get_ipython  # type: ignore
get_ipython().magic('load_ext autoreload')
get_ipython().magic('autoreload 2')
import networkx as nx
import numpy as np

from time import time
from os.path import join

from gdeep.extended_persistence import HeatKernelSignature

#%%

def get_local_minima(adj_mat, filtration_vals):
    """Compute all nodes that have a filtration value that is less than or equal to
    all the filtration values of its neighbors.

    Args:
        adj_mat (np.array): adjacenty matrix of the graph
        filtration_vals (np.array): filtrations values of the nodes

    Returns:
        np.array: boolean array representing the local minima
    """
    min_val_nbs = np.min(filtration_vals * (1.0/adj_mat), axis=1)
    return min_val_nbs >= filtration_vals

def get_directed_graph(adj_mat, filtration_vals):
    """Generated directed graph where the edges are the ones given by the
    adjacency matrix and the direction of the edges are the ones given by
    filtration such that an edge is pointing from a vertex with smaller filtration
    value to a vertex with larger filtration value.

    Args:
        adj_mat (np.array): adjacenty matrix of the graph
        filtration_vals (np.array): filtrations values of the nodes

    Returns:
        nx.DiGraph: directed graph with the direction given by the filtration.
    """
    return nx.from_numpy_matrix(((filtration_vals * (1.0/adj_mat) < filtration_vals.reshape(-1, 1)).T) * 1,
                                create_using=nx.DiGraph)

def get_visited_nodes(adj_mat, filtration_vals):
    """Start a graph traversal starting from all nodes which are local minima in the 
    ascending filtration direction. The traversals passing through the i-th node with the j-th node as
    starting point are indicated by a value of one in the returned array.

    Args:
        adj_mat (np.array): adjacenty matrix of the graph
        filtration_vals (np.array): filtrations values of the nodes

    Returns:
        np.array: array of traversed nodes.
    """
    dgraph = get_directed_graph(adj_mat, filtration_vals)
    graph_size = adj_mat.shape[0]
    visited_nodes = np.zeros((graph_size, graph_size))
    for source in np.argwhere(get_local_minima(adj_mat, filtration_vals)).T[0].tolist():
        visited = list(nx.dfs_preorder_nodes(dgraph, source=source))[1:]
        visited_nodes[source][visited] = 1
    return visited_nodes

def compute_death_times(adj_mat, filtration_vals):
    """Computes the death times for a all connected compontents corresponding to its generator.
    These generators are 
    
    Args:
        adj_mat (np.array): adjacenty matrix of the graph
        filtration_vals (np.array): filtrations values of the nodes

    Returns:
        np.array: array of traversed nodes.
    """
    assert min(filtration_vals) >= 0.0, "Algorithm assumes all filtration values to be positive."
    assert min(filtration_vals) == filtration_vals[0], "Algorithm assumes that the first node has minimal filtration value."
    
    # matrix containing all filtration values of the starting points that went through a
    # given node
    visited_nodes = get_visited_nodes(adj_mat, filtration_vals + 1) * filtration_vals.reshape(-1, 1)

    # minimal filtration value of the starting points that went through a
    # given node
    min_vals = ((visited_nodes == 0) * np.inf + visited_nodes).min(axis=0)

    # 
    death_matrix = visited_nodes * ((visited_nodes != 0) & (visited_nodes > min_vals))

    return (death_matrix != 0).argmax(axis=1)
# %%
# path_to_data = join('tests', 'data')


# # %%
# with open(join(path_to_data, 'xlarge_filtered_graph.npy'), 'rb') as f:
#     adj_mat = np.load(f)
#     filtration_vals = np.load(f)
# del f
# np.count_nonzero(get_local_minima(adj_mat, filtration_vals))

# # %%
# with open(join(path_to_data, 'reddit12k_sample_graph.npy'), 'rb') as f:
#     adj_mat = np.load(f)
# del f
# filtration_vals = HeatKernelSignature(adj_mat, 0.1)()
# assert filtration_vals.shape == np.shape(adj_mat[0],), f"filtration_vals has shape {filtration_vals.shape}"
# #nx.draw(graph, labels={v: f for (v, f) in enumerate(filtration_vals.tolist())},with_labels=True)

# np.count_nonzero(get_local_minima(adj_mat, filtration_vals))

# dgraph = nx.from_numpy_matrix(adj_mat)
# # %%


# # %%
<<<<<<< HEAD
graph_size = 6
adj_mat = np.zeros((graph_size, graph_size))
adj_mat[0, 2] = adj_mat[1, 2] = adj_mat[2, 5] = adj_mat[3, 5] = adj_mat[4, 5] = 1
=======
graph_size = 5
adj_mat = np.zeros((graph_size, graph_size))
adj_mat[0, 2] = adj_mat[1, 2] = adj_mat[2, 4] = adj_mat[3, 4] = 1
>>>>>>> 39af7426
adj_mat += adj_mat.T
filtration_vals = np.array(list(range(1, graph_size + 1)))
max_filtration = filtration_vals.max()
graph = nx.from_numpy_matrix(adj_mat)
nx.draw(graph, with_labels=True)
assert np.count_nonzero(get_local_minima(adj_mat, filtration_vals)) == graph_size - 2

<<<<<<< HEAD
# %%================================================================
visited_nodes = get_visited_nodes(adj_mat, filtration_vals + 1) #* filtration_vals.reshape(-1, 1)

# minimal filtration value of the starting points that went through a
# given node
visited_nodes[visited_nodes == 0] = np.inf
min_vals = visited_nodes.argmax(axis=0)

# 
visited_nodes[visited_nodes == min_vals] = np.inf


death_times = visited_nodes.argmin(axis=1)
bars = filtration_vals < filtration_vals[death_times]
print(filtration_vals[bars])
print(death_times[bars])
=======
compute_death_times(adj_mat, filtration_vals)
>>>>>>> 39af7426

# %%
visited_nodes = get_visited_nodes(adj_mat, filtration_vals + 1) * filtration_vals.reshape(-1, 1)

# minimal filtration value of the starting points that went through a
# given node
min_vals = ((visited_nodes == 0) * np.inf + visited_nodes).min(axis=0)

# 
death_matrix = visited_nodes * ((visited_nodes != 0) & (visited_nodes > min_vals))

# # %%
# from gdeep.extended_persistence.gudhi_implementation import graph_extended_persistence_gudhi
# %timeit graph_extended_persistence_gudhi(adj_mat, filtration_vals)
# %timeit x = compute_death_times(adj_mat, filtration_vals)
# # %%
# %timeit x = compute_death_times(adj_mat, filtration_vals)

# # %%

# %%<|MERGE_RESOLUTION|>--- conflicted
+++ resolved
@@ -114,15 +114,9 @@
 
 
 # # %%
-<<<<<<< HEAD
 graph_size = 6
 adj_mat = np.zeros((graph_size, graph_size))
 adj_mat[0, 2] = adj_mat[1, 2] = adj_mat[2, 5] = adj_mat[3, 5] = adj_mat[4, 5] = 1
-=======
-graph_size = 5
-adj_mat = np.zeros((graph_size, graph_size))
-adj_mat[0, 2] = adj_mat[1, 2] = adj_mat[2, 4] = adj_mat[3, 4] = 1
->>>>>>> 39af7426
 adj_mat += adj_mat.T
 filtration_vals = np.array(list(range(1, graph_size + 1)))
 max_filtration = filtration_vals.max()
@@ -130,7 +124,6 @@
 nx.draw(graph, with_labels=True)
 assert np.count_nonzero(get_local_minima(adj_mat, filtration_vals)) == graph_size - 2
 
-<<<<<<< HEAD
 # %%================================================================
 visited_nodes = get_visited_nodes(adj_mat, filtration_vals + 1) #* filtration_vals.reshape(-1, 1)
 
@@ -147,9 +140,6 @@
 bars = filtration_vals < filtration_vals[death_times]
 print(filtration_vals[bars])
 print(death_times[bars])
-=======
-compute_death_times(adj_mat, filtration_vals)
->>>>>>> 39af7426
 
 # %%
 visited_nodes = get_visited_nodes(adj_mat, filtration_vals + 1) * filtration_vals.reshape(-1, 1)
