import os
from typing import List, Tuple, Callable, Union, Optional
<<<<<<< HEAD
=======
from types import FunctionType
>>>>>>> 4cc13344

import numpy as np
import pandas as pd
import torch
from torch_geometric.datasets import TUDataset  # type: ignore
from torch_geometric.utils import to_dense_adj  # type: ignore
from tqdm import tqdm
from torch.utils.data import Dataset

from gdeep.extended_persistence.heat_kernel_signature import \
    graph_extended_persistence_hks
from gdeep.utility.constants import DEFAULT_GRAPH_DIR
from gdeep.data import PersistenceDiagramDataset
from gdeep.utility._typing_utils import torch_transform


Tensor = torch.Tensor

class PersistenceDiagramFromGraphDataset(Dataset):
    """
    This class is used to load the persistence diagrams of the graphs in a
    dataset. All graph datasets in the TUDataset class are supported.
    """
    transform: Union[Callable[[Tensor], Tensor], None]
    
    def __init__(self,
                 dataset_name: str,
                 diffusion_parameter: float,
                 root: str = DEFAULT_GRAPH_DIR,
                 transform: Union[Callable[[torch.Tensor], torch.Tensor],
                                  Callable[[np.ndarray], np.ndarray],
                                  None] = None
                 ):
        """
        Initialize the dataset.
        
        Args:
            dataset_name: The name of the graph dataset to load, e.g. "MUTAG".
            diffusion_parameter: The diffusion parameter of the heat kernel
                signature. These are usually chosen to be as {0.1, 1.0, 10.0}.
        """
        self.dataset_name: str = dataset_name
        self.diffusion_parameter: float = diffusion_parameter
        self.num_homology_types: int = 4
        self.root: str = root
        self.output_dir: str = os.path.join(root,
<<<<<<< HEAD
                                       dataset_name + "_extended_persistence_" +
                                       "diffusion_" + str(diffusion_parameter))
        self.transform: Optional[Callable[[torch.Tensor], torch.Tensor]] \
            = transform
=======
                                       dataset_name + "_" + 
                                       str(diffusion_parameter) +
                                       "_extended_persistence")
        
        # Check if transform is a function mapping a numpy array to a numpy array
        # if so, transform it to a callable that takes a tensor and returns a
        # tensor
        if transform is not None:
            self.transform = torch_transform(transform)
        else:
            self.transform = None
>>>>>>> 4cc13344
        
        # Check if the dataset exists in the specified directory
        if not os.path.exists(self.output_dir):
            print(f"Dataset {dataset_name} does not exist!")
            self.preprocess()
            
        # Load the labels
        self.labels: pd.DataFrame = pd.read_csv(
            os.path.join(self.output_dir, "labels.csv"),
            header=None,
            names=["graph_id", "label"]
            )
        
    def __repr__(self) -> str:
        """
        Return a string representation of the dataset.
        
        Returns:
            A string representation of the dataset.
        """
        return f"{self.__class__.__name__}(dataset_name={self.dataset_name}, " \
                f"diffusion_parameter={self.diffusion_parameter}, " \
                f"root={self.root}, transform={self.transform})"


    def preprocess(self) -> None:
        """
        Preprocess the dataset and save the persistence diagrams and the labels
        in the output directory.
        The persistence diagrams are computed using the heat kernel signature
        method and then each diagram is saved in a separate npy file in the
        diagrams subdirectory of the output directory.
        The labels are saved in a csv file in the output directory.
        
        Args:
            output_dir: The directory where to save the persistence diagrams.
        """
        # Create the directory if it does not exist
        if not os.path.exists(self.output_dir):
            os.makedirs(self.output_dir)
            os.makedirs(os.path.join(self.output_dir, "diagrams"))
        else:
            raise ValueError("Output directory already exists!")
        
        # Load the dataset
        self.graph_dataset = TUDataset(root=DEFAULT_GRAPH_DIR,
                                    name=self.dataset_name,
                                    use_node_attr=False,
                                    use_edge_attr=False)
        num_graphs = len(self.graph_dataset)
        
        labels: List[Tuple[int, int]] = []
        
        print("Computing the persistence diagrams...")
        for graph_idx, graph in tqdm(enumerate(self.graph_dataset),
                                     total=num_graphs):
            
            # Get the adjacency matrix
            adj_mat: np.ndarray = to_dense_adj(graph.edge_index)[0].numpy()
            
            # Compute the extended persistence
            persistence_diagram_one_hot = \
                graph_extended_persistence_hks(adj_mat, 
                                               diffusion_parameter=
                                               self.diffusion_parameter)
            
            # Save the persistence diagram in a file
            np.save(
                (os.path.join(self.output_dir, "diagrams",
                              f"graph_{graph_idx}_persistence_diagram.npy")),
                persistence_diagram_one_hot
                )
            
            # Save the label
            labels.append((graph_idx, graph.y))

        # Save the labels in a csv file
        pd.DataFrame(labels, columns=["graph_idx", "label"]).to_csv(
            os.path.join(self.output_dir, "labels.csv"),
            index=False
            )

        
    def __len__(self) -> int:
        """
        Return the number of persistence diagrams in the dataset.
        """
        return len(self.labels)
    
    def __getitem__(self, idx: int) -> Tuple[torch.Tensor, torch.Tensor]:
        """
        Return the persistence diagram and the corresponding label of the
        specified graph.
        
        Args:
            idx: The index of the graph in the dataset.
        
        Returns:
            The persistence diagram and the corresponding label of the specified
            graph.
        """
        # Load the persistence diagram
        persistence_diagram = np.load(
            os.path.join(self.output_dir, "diagrams",
                         f"graph_{idx}_persistence_diagram.npy")
            )
        
        # Load the label
        label: int = int(self.labels.loc[idx, "label"])
        
        # Convert the persistence diagram to a tensor
        persistence_diagram_tensor = torch.tensor(
            persistence_diagram,
            dtype=torch.float32
            )
        
        # Convert the label to a tensor
        label_tensor = torch.tensor(
            label,
            dtype=torch.long
            )
        
        # Apply the transformation
        if self.transform is not None:
            persistence_diagram_tensor = self.transform(
                persistence_diagram_tensor
                )
        if self.stateful_transform is not None:
             persistence_diagram_tensor = self.stateful_transform(
                persistence_diagram_tensor
                )
        
        return persistence_diagram_tensor, label_tensor
         
        
    def collate_fn(self, batch: List[Tuple[torch.Tensor, torch.Tensor]])\
                                                  -> Tuple[torch.Tensor,
                                                           torch.Tensor, 
                                                           torch.Tensor]:
        """
        Collate a batch of persistence diagrams and labels by padding the
        persistence diagrams to the same length.
        
        Args:
            batch: A list of tuples of the form (persistence_diagram, label).
            
        Returns:
            persistence_diagrams: A tensor of the form (batch_size, 
                                   persistence_diagram_length, 6).
            masks: A tensor of the form (batch_size, 
                   persistence_diagram_length).
            labels: A tensor of the form (batch_size, 1).
        """
        # Get the lengths of the persistence diagrams
        lengths = torch.tensor([len(persistence_diagram) for 
                                persistence_diagram, _ in batch])
        
        # Pad the persistence diagrams to the maximum length of the batch
        max_length = int(lengths.max().item())
        persistence_diagrams = torch.zeros(
            len(batch), max_length, 2 + self.num_homology_types,
            dtype=torch.float32
            )
        masks = torch.zeros(
            len(batch), max_length, dtype=torch.float32
            )
        
        for idx, (persistence_diagram, _) in enumerate(batch):
            length: int = int(lengths[idx].item())
            persistence_diagrams[idx, :length] = \
                persistence_diagram[:length]
            masks[idx, :length] = 1.0
            
        # Convert the labels to a tensor
        labels = torch.tensor([label for _, label in batch],
                                dtype=torch.long
                                )
        
        return persistence_diagrams, masks, labels<|MERGE_RESOLUTION|>--- conflicted
+++ resolved
@@ -1,9 +1,5 @@
 import os
 from typing import List, Tuple, Callable, Union, Optional
-<<<<<<< HEAD
-=======
-from types import FunctionType
->>>>>>> 4cc13344
 
 import numpy as np
 import pandas as pd
@@ -50,12 +46,6 @@
         self.num_homology_types: int = 4
         self.root: str = root
         self.output_dir: str = os.path.join(root,
-<<<<<<< HEAD
-                                       dataset_name + "_extended_persistence_" +
-                                       "diffusion_" + str(diffusion_parameter))
-        self.transform: Optional[Callable[[torch.Tensor], torch.Tensor]] \
-            = transform
-=======
                                        dataset_name + "_" + 
                                        str(diffusion_parameter) +
                                        "_extended_persistence")
@@ -67,7 +57,6 @@
             self.transform = torch_transform(transform)
         else:
             self.transform = None
->>>>>>> 4cc13344
         
         # Check if the dataset exists in the specified directory
         if not os.path.exists(self.output_dir):
