from ..data_cloud import DataCloud
import os
import hashlib
import google
<<<<<<< HEAD
import logging

LOGGER = logging.getLogger(__name__)
=======
import pytest
>>>>>>> 9c4c4d01

def test_download():
    """Test download of sample data from bucket
    """
    try:
        data_cloud = DataCloud()
        file_name = "giotto-deep-big.png"
        data_cloud.download(file_name,
                            file_name)
        
        # check if correct extension is raised when trying to download non-existing file
        with pytest.raises(google.api_core.exceptions.NotFound):
            non_existing_file_name: str = "giotto-deep-bigs.png"
            data_cloud.download(non_existing_file_name,
                                non_existing_file_name)
        
        # check if downloaded file exists
        file_path = os.path.join(data_cloud.download_directory, file_name)
        assert os.path.exists(file_path)
        
        def file_as_bytes(file):
            with file:
                return file.read()

        # check if downloaded file is correct
        assert "d4b12b2dc2bc199831ba803431184fcb" == hashlib.md5(file_as_bytes(open(file_path, 'rb'))).hexdigest()
    except google.auth.exceptions.DefaultCredentialsError:
        LOGGER.warning("GCP credentials failed.")<|MERGE_RESOLUTION|>--- conflicted
+++ resolved
@@ -2,13 +2,10 @@
 import os
 import hashlib
 import google
-<<<<<<< HEAD
 import logging
 
 LOGGER = logging.getLogger(__name__)
-=======
 import pytest
->>>>>>> 9c4c4d01
 
 def test_download():
     """Test download of sample data from bucket
