--- conflicted
+++ resolved
@@ -66,14 +66,11 @@
 # JavaScript for plots display
 examples/*.js
 
-<<<<<<< HEAD
 examples/perslay_orbit_benchmark.py
 
 init_environment.sh
 pip
 .gitignore
 pip.error
-=======
 # Pytorch state dicts
-/examples/*.pth
->>>>>>> 956bcee9
+/examples/*.pth