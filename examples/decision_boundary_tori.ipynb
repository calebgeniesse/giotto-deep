{
 "cells": [
  {
   "cell_type": "markdown",
   "metadata": {},
   "source": [
    "# Computation of decision boundary\n",
    "\n",
    "In this short notebook we describe how to use giotto-deep to compute the decision boundary of a classifier.\n",
    "\n",
    "The idea of the algorithm is to use gradient descent to push a certain amount of input poits towards the boundary of the classifier. \n",
    "\n",
    "More formally, we are computing the following:\n",
    "\n",
    "$$ \\frac{\\partial || M(x) - 1/2||^2}{\\partial x}$$\n",
    "\n",
    "where $M$ is the model whose output is the softmax, and $x$ the input. If teh output is $1/2$, it means that the model is undecided between the two classes at hand: this is the decison bounday.\n",
    "\n",
    "## Content\n",
    "\n",
    "This is what we are going to do:\n",
    " 1. build the dataset\n",
    " 2. build and train the model\n",
    " 3. visualise the decison boundary\n",
    " 4. compute the topology of decision boundary\n",
    " 5. (extra) lower level use of the modules"
   ]
  },
  {
   "cell_type": "code",
   "execution_count": null,
   "metadata": {},
   "outputs": [],
   "source": [
    "%reload_ext autoreload\n",
    "%autoreload 2\n",
    "# deep learning\n",
    "import torch\n",
    "from torch.optim import Adam, SGD\n",
    "import numpy as np\n",
    "from torch import nn\n",
    "from gdeep.models import FFNet\n",
    "from gdeep.data.datasets import DatasetBuilder, DataLoaderBuilder\n",
    "from gdeep.trainer import Trainer\n",
    "from torch import autograd\n",
    "\n",
    "# plot\n",
    "import plotly.express as px\n",
    "import pandas as pd\n",
    "from torch.utils.tensorboard import SummaryWriter\n",
    "\n",
    "writer = SummaryWriter()\n",
    "\n",
    "# ML\n",
    "from sklearn.preprocessing import MinMaxScaler\n",
    "from sklearn.datasets import make_blobs\n",
    "from sklearn.metrics import pairwise_distances\n",
    "\n",
    "# TDA\n",
    "from gtda.homology import VietorisRipsPersistence\n",
    "from gtda.plotting import plot_diagram\n"
   ]
  },
  {
   "cell_type": "markdown",
   "metadata": {},
   "source": [
    "## Initialize the tensorboard writer\n",
    "\n",
    "In order to analyse the results of your models, you need to start tensorboard.\n",
    "On the terminal, move inside the `/examples` folder. There run the following command:\n",
    "\n",
    "```\n",
    "tensorboard --logdir=runs\n",
    "```\n",
    "\n",
    "Then go [here](http://localhost:6006/) after the training of your model to see all the visualisation results."
   ]
  },
  {
   "cell_type": "markdown",
   "metadata": {},
   "source": [
    "## Build datatset\n",
    "\n",
    "We want to test our method on a 3D dataset made of 2 entangled tori: basically, like two consecutive rings in a chain. We expect that the neural network decision boundary has a very non-trivial shape\n"
   ]
  },
  {
   "cell_type": "code",
   "execution_count": null,
   "metadata": {},
   "outputs": [],
   "source": [
    "bd = DatasetBuilder(name=\"DoubleTori\")\n",
    "ds_tr, ds_val, _ = bd.build()\n",
    "# train_indices = list(range(160))\n",
    "dl = DataLoaderBuilder((ds_tr, ds_val))\n",
    "dl_tr, dl_val, dl_ts = dl.build()\n"
   ]
  },
  {
   "cell_type": "markdown",
   "metadata": {},
   "source": [
    "## Train the model\n",
    "\n",
    "In giotto deep, once the model and the datasets are defined, it is a matter of a couple of lines to start the trianing."
   ]
  },
  {
   "cell_type": "code",
   "execution_count": null,
   "metadata": {},
   "outputs": [],
   "source": [
    "# train NN\n",
    "model = FFNet(arch=[3, 10, 10, 2])\n",
    "print(model)\n",
    "pipe = Trainer(model, (dl_tr, dl_ts), nn.CrossEntropyLoss(), writer)\n",
    "pipe.train(SGD, 5, False, {\"lr\": 0.01}, {\"batch_size\": 1})\n"
   ]
  },
  {
   "cell_type": "markdown",
   "metadata": {},
   "source": [
    "## Visualising the decision boundary\n",
    "\n",
    "We are sending to the tensorboard the visualisation data: hence, you can explore the different sections to find the different plots there. Note that the interactive 3D decison boundary can be found in the **projector** section."
   ]
  },
  {
   "cell_type": "code",
   "execution_count": null,
   "metadata": {},
   "outputs": [],
   "source": [
    "from gdeep.visualisation import Visualiser\n",
    "\n",
    "vs = Visualiser(pipe)\n",
    "vs.plot_interactive_model()\n",
    "db, _, _ = vs.plot_decision_boundary()\n"
   ]
  },
  {
   "cell_type": "markdown",
   "metadata": {},
   "source": [
    "## Topology of decision boundary\n",
    "\n",
    "We chec with Giotto-tda that the topology of the decison boundary:"
   ]
  },
  {
   "cell_type": "code",
   "execution_count": null,
   "metadata": {},
   "outputs": [],
   "source": [
    "# check topology from d_final\n",
    "try:\n",
    "    vr = VietorisRipsPersistence(\n",
    "        collapse_edges=True,\n",
    "        max_edge_length=1,\n",
    "        metric=\"euclidean\",\n",
    "        n_jobs=-1,\n",
    "        homology_dimensions=(0, 1, 2),\n",
    "    )\n",
    "    diag = vr.fit_transform([db])\n",
    "\n",
    "    plot_diagram(diag[0]).show()\n",
    "except ValueError:\n",
    "    print(\"Due to the stocasticity of gnerating the pointts, none of them survided the filtering, and hence ``db`` was empty\")"
   ]
  },
  {
   "cell_type": "markdown",
   "metadata": {},
   "source": [
    "# Extra: lower level use of the modules\n",
    "\n",
    "In this short section, we show how to directly use the functionalities of the decision boundary calculators. You will see how to define the point sampler, initialise it, initialise the boundary coputation and run it."
   ]
  },
  {
   "cell_type": "code",
   "execution_count": null,
   "metadata": {},
   "outputs": [],
   "source": [
    "from gdeep.analysis.decision_boundary import (\n",
    "    QuasihyperbolicDecisionBoundaryCalculator,\n",
    "    UniformlySampledPoint,\n",
    ")\n",
    "\n",
    "n_samples = 100\n",
    "\n",
    "# remove the gradients\n",
    "for param in model.parameters():\n",
    "    param.requires_grad = False\n",
    "\n",
    "# define the point sampler\n",
    "point_sample_generator = UniformlySampledPoint(\n",
    "    [(-2, 4), (-2, 2), (-2, 2), (0, 2 * np.pi), (-1.0, 1.0)], n_samples=n_samples\n",
    ")\n",
    "point_sample_tensor = torch.from_numpy(point_sample_generator()).float()\n",
    "\n",
    "phi = point_sample_tensor[:, -2].reshape(-1, 1)\n",
    "theta = point_sample_tensor[:, -1].reshape(-1, 1)\n",
    "theta = torch.acos(theta)\n",
    "\n",
    "# set up the initial points\n",
    "y0 = torch.cat(\n",
    "    (\n",
    "        torch.sin(theta) * torch.cos(phi),\n",
    "        torch.sin(theta) * torch.sin(phi),\n",
    "        torch.cos(theta),\n",
    "    ),\n",
    "    -1,\n",
    ")\n",
    "\n",
    "# initialise the decision boundary calculator\n",
    "g = QuasihyperbolicDecisionBoundaryCalculator(\n",
    "    model=model,\n",
    "    initial_points=point_sample_tensor[\n",
    "        :, :3\n",
    "    ],  # torch.ones_like(y0).to(dev),#torch.distributions.uniform.Uniform(-10.,10.).sample((n_samples, 3)).to(dev),\n",
    "    initial_vectors=y0,\n",
    "    integrator=None, \n",
    ")\n",
    "\n",
    "# run the computations!\n",
    "g.step(100)\n"
   ]
  },
  {
   "cell_type": "markdown",
   "metadata": {},
   "source": [
    "### Plotting the decision boundary\n",
    "\n",
    "Once points have been moved around, we can filter them out by checking their loss compared to \"1/2\" and only consider points that are very close to the boundary for display."
   ]
  },
  {
   "cell_type": "code",
   "execution_count": null,
   "metadata": {},
   "outputs": [],
   "source": [
    "# get the points that are close to the decison boundary and remove the outliers\n",
    "sample_points_boundary = g.get_filtered_decision_boundary(0.01).detach().cpu().numpy()\n",
    "\n",
    "# add the plot to tensorboard\n",
    "writer.add_embedding(sample_points_boundary, tag=\"Decision boundary of entangled tori\")\n"
   ]
  },
  {
   "cell_type": "code",
   "execution_count": null,
   "metadata": {},
   "outputs": [],
   "source": []
  }
 ],
 "metadata": {
  "kernelspec": {
   "display_name": "Python 3 (ipykernel)",
   "language": "python",
   "name": "python3"
  },
  "language_info": {
   "codemirror_mode": {
    "name": "ipython",
    "version": 3
   },
   "file_extension": ".py",
   "mimetype": "text/x-python",
   "name": "python",
   "nbconvert_exporter": "python",
   "pygments_lexer": "ipython3",
<<<<<<< HEAD
   "version": "3.9.2"
=======
   "version": "3.9.12"
>>>>>>> affbc592
  }
 },
 "nbformat": 4,
 "nbformat_minor": 4
}<|MERGE_RESOLUTION|>--- conflicted
+++ resolved
@@ -280,11 +280,7 @@
    "name": "python",
    "nbconvert_exporter": "python",
    "pygments_lexer": "ipython3",
-<<<<<<< HEAD
    "version": "3.9.2"
-=======
-   "version": "3.9.12"
->>>>>>> affbc592
   }
  },
  "nbformat": 4,
