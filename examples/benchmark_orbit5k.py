--- conflicted
+++ resolved
@@ -39,11 +39,7 @@
                      validation_percentage=0.0,
                      test_percentage=0.0)
 
-<<<<<<< HEAD
-dl_train, _, _ = og.get_dataloader_orbits(dataloaders_dicts)
-=======
 dl_train, _, _ = og.get_dataloader_persistence_diagrams(dataloaders_dicts)
->>>>>>> 2793fe9e
 
 # %%
 # Define the model
@@ -83,9 +79,6 @@
 writer = SummaryWriter()
 
 # initialise pipeline class
-<<<<<<< HEAD
-pipe = Pipeline(model, [dl_train, None], loss_fn, None)
-=======
 pipe = Pipeline(model, [dl_train, None], loss_fn, writer)
 # %%
 
@@ -94,7 +87,6 @@
 pipe.train(Adam, 200, cross_validation=False, optimizers_param={"lr": 1e-4},
         writer_tag="persistence_diagrams_only")
 
->>>>>>> 2793fe9e
 # %%
 # keep training
 # pipe.train(Adam, 100, False, keep_training=True)
