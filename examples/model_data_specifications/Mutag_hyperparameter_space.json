--- conflicted
+++ resolved
@@ -22,17 +22,10 @@
     },
     "schedulers_params": {
         "num_cycles": [1],
-<<<<<<< HEAD
-        "num_training_steps": [30],
-        "num_warmup_steps": [0]
-    },
-    "n_trials": 4,
-=======
         "num_training_steps": [800],
         "num_warmup_steps": [6]
     },
     "n_trials": 100,
->>>>>>> 0fd5b022
     "cross_validation": true,
     "k_folds": 4
 }